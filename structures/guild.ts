<<<<<<< HEAD
import { CreateGuildPayload } from "../types/guild.ts";
=======
import Collection from "../utils/collection.ts";
import { identifyPayload } from "../module/client.ts";
import { endpoints } from "../constants/discord.ts";
import { formatImageURL } from "../utils/cdn.ts";
import {
  CreateGuildPayload,
  PrunePayload,
  PositionSwap,
  GetAuditLogsOptions,
  EditIntegrationOptions,
  BanOptions,
  GuildEditOptions,
  CreateEmojisOptions,
  EditEmojisOptions,
  CreateRoleOptions,
  FetchMembersOptions,
} from "../types/guild.ts";
>>>>>>> 6df98f6c
import { createRole } from "./role.ts";
import { createMember, Member } from "./member.ts";
import { createChannel } from "./channel.ts";

export const createGuild = (data: CreateGuildPayload, shardID: number) => {
  const guild = {
    ...data,
    /** The shard id that this guild is on */
    shardID,
    /** The owner id of the guild. */
    ownerID: data.owner_id,
    /** The afk channel id for this guild. */
    afkChannelID: data.afk_channel_id,
    /** The amount of time before a user is moved to AFK. */
    afkTimeout: data.afk_timeout,
    /** Whether or not the embed is enabled in this server. */
    embedEnabled: data.embed_enabled,
    /** The channel id for the guild embed in this server. */
    embedChannelID: data.embed_channel_id,
    /** The verification level for this server. */
    verificationLevel: data.verification_level,
    /** The MFA level for this server. */
    mfaLevel: data.mfa_level,
    /** The system channel id for this server. */
    systemChannelID: data.system_channel_id,
    /** The max presences for this server. */
    maxPresences: data.max_presences,
    /** The maximum members in this server. */
    maxMembers: data.max_members,
    /** The vanity URL code for this server. */
    vanityURLCode: data.vanity_url_code,
    /** The premium tier for this server. */
    premiumTier: data.premium_tier,
    /** The subscription count for this server. */
    premiumSubscriptionCount: data.premium_subscription_count,
    /** The preferred language in this server. */
    preferredLocale: data.preferred_locale,

    /** The roles in the guild */
    roles: new Collection(data.roles.map((r) => [r.id, createRole(r)])),
    /** When this guild was joined at. */
    joinedAt: Date.parse(data.joined_at),
    /** The users in this guild. */
    members: new Collection<string, Member>(),
    /** The channels in the guild */
    channels: new Collection(
      data.channels.map((c) => [c.id, createChannel(c, data.id)]),
    ),
    /** The presences of all the users in the guild. */
    presences: new Collection(data.presences.map((p) => [p.user.id, p])),
    /** The total number of members in this guild. This value is updated as members leave and join the server. However, if you do not have the intent enabled to be able to listen to these events, then this will not be accurate. */
    memberCount: data.member_count || 0,
    /** The Voice State data for each user in a voice channel in this server. */
    voiceStates: new Collection(data.voice_states.map((vs) => [vs.user_id, {
      ...vs,
      guildID: vs.guild_id,
      channelID: vs.channel_id,
      userID: vs.user_id,
      sessionID: vs.session_id,
      selfDeaf: vs.self_deaf,
      selfMute: vs.self_mute,
      selfStream: vs.self_stream,
    }])),
  };

  data.members.forEach((m) =>
    guild.members.set(m.user.id, createMember(m, guild))
  );

  // Remove excess properties to preserve cache.
  delete guild.owner_id;
  delete guild.afk_channel_id;
  delete guild.afk_timeout;
  delete guild.embed_enabled;
  delete guild.embed_channel_id;
  delete guild.verification_level;
  delete guild.mfa_level;
  delete guild.system_channel_id;
  delete guild.max_presences;
  delete guild.max_members;
  delete guild.vanity_url_code;
  delete guild.premium_tier;
  delete guild.premium_subscription_count;
  delete guild.preferred_locale;
  delete guild.joined_at;
  delete guild.member_count;
  delete guild.voice_states;
  return guild;
};

export interface Guild
  extends
    Omit<
      ReturnType<typeof createGuild>,
      | "owner_id"
      | "afk_channel_id"
      | "afk_timeout"
      | "embed_enabled"
      | "embed_channel_id"
      | "verification_level"
      | "mfa_level"
      | "system_channel_id"
      | "max_presences"
      | "max_members"
      | "vanity_url_code"
      | "premium_tier"
      | "premium_subscription_count"
      | "preferred_locale"
      | "joined_at"
      | "member_count"
      | "voice_states"
    > {}<|MERGE_RESOLUTION|>--- conflicted
+++ resolved
@@ -1,24 +1,5 @@
-<<<<<<< HEAD
 import { CreateGuildPayload } from "../types/guild.ts";
-=======
 import Collection from "../utils/collection.ts";
-import { identifyPayload } from "../module/client.ts";
-import { endpoints } from "../constants/discord.ts";
-import { formatImageURL } from "../utils/cdn.ts";
-import {
-  CreateGuildPayload,
-  PrunePayload,
-  PositionSwap,
-  GetAuditLogsOptions,
-  EditIntegrationOptions,
-  BanOptions,
-  GuildEditOptions,
-  CreateEmojisOptions,
-  EditEmojisOptions,
-  CreateRoleOptions,
-  FetchMembersOptions,
-} from "../types/guild.ts";
->>>>>>> 6df98f6c
 import { createRole } from "./role.ts";
 import { createMember, Member } from "./member.ts";
 import { createChannel } from "./channel.ts";
