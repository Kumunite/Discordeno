import { endpoints } from "../constants/discord.ts";
import { formatImageURL } from "../utils/cdn.ts";
import { MemberCreatePayload, EditMemberOptions } from "../types/member.ts";
import { ImageSize, ImageFormats } from "../types/cdn.ts";
import { Permission, Permissions } from "../types/permission.ts";
import { RoleData } from "../types/role.ts";
import {
  memberHasPermission,
  botHasPermission,
  highestRole,
  higherRolePosition,
} from "../utils/permissions.ts";
import { Errors } from "../types/errors.ts";
import { RequestManager } from "../module/requestManager.ts";
import { botID } from "../module/client.ts";

export const createMember = (
  data: MemberCreatePayload,
  guildID: string,
  roleData: RoleData[],
  ownerID: string,
) => ({
  ...data,
  /** The complete raw data from the member create payload */
  raw: data,
  /** When the user joined the guild */
  joinedAt: Date.parse(data.joined_at),
  /** When the user used their nitro boost on the server. */
  premiumSince: data.premium_since ? Date.parse(data.premium_since) : undefined,
  /** The full username#discriminator */
  tag: `${data.user.username}#${data.user.discriminator}`,
  /** The user mention with nickname if possible */
  mention: `<@!${data.user.id}>`,

  /** The users custom avatar or the default avatar */
  avatarURL: (size: ImageSize = 128, format?: ImageFormats) =>
    data.user.avatar
      ? formatImageURL(
        endpoints.USER_AVATAR(data.user.id, data.user.avatar),
        size,
        format,
      )
      : endpoints.USER_DEFAULT_AVATAR(Number(data.user.discriminator) % 5),
  /** Add a role to the member */
  addRole: (roleID: string, reason?: string) => {
    const botsHighestRole = highestRole(guildID, botID);
    if (
      botsHighestRole &&
      !higherRolePosition(guildID, botsHighestRole.id, roleID)
    ) {
      throw new Error(Errors.BOTS_HIGHEST_ROLE_TOO_LOW);
    }

    if (!botHasPermission(guildID, [Permissions.MANAGE_ROLES])) {
      throw new Error(Errors.MISSING_MANAGE_ROLES);
    }

    return RequestManager.put(
      endpoints.GUILD_MEMBER_ROLE(guildID, data.user.id, roleID),
      { reason },
    );
  },
  /** Remove a role from the member */
<<<<<<< HEAD
  removeRole: (roleID: string, reason?: string) => {
    // TODO: check if the bots highest role is above this role
=======
  remove_role: (roleID: string, reason?: string) => {
    const botsHighestRole = highestRole(guildID, botID);
>>>>>>> 6cab42a6
    if (
      botsHighestRole &&
      !higherRolePosition(guildID, botsHighestRole.id, roleID)
    ) {
      throw new Error(Errors.BOTS_HIGHEST_ROLE_TOO_LOW);
    }

    if (!botHasPermission(guildID, [Permissions.MANAGE_ROLES])) {
      throw new Error(Errors.MISSING_MANAGE_ROLES);
    }
    return RequestManager.delete(
      endpoints.GUILD_MEMBER_ROLE(guildID, data.user.id, roleID),
      { reason },
    );
  },
  /** Kick a member from the server */
  kick: (reason?: string) => {
    const botsHighestRole = highestRole(guildID, botID);
    const membersHighestRole = highestRole(guildID, data.user.id);
    if (
      botsHighestRole && membersHighestRole &&
      botsHighestRole.position <= membersHighestRole.position
    ) {
      throw new Error(Errors.BOTS_HIGHEST_ROLE_TOO_LOW);
    }

    if (!botHasPermission(guildID, [Permissions.KICK_MEMBERS])) {
      throw new Error(Errors.MISSING_KICK_MEMBERS);
    }
    return RequestManager.delete(
      endpoints.GUILD_MEMBER(guildID, data.user.id),
      { reason },
    );
  },
  /** Edit the member */
  edit: (options: EditMemberOptions) => {
    if (options.nick) {
      if (options.nick.length > 32) {
        throw new Error(Errors.NICKNAMES_MAX_LENGTH);
      }
      if (!botHasPermission(guildID, [Permissions.MANAGE_NICKNAMES])) {
        throw new Error(Errors.MISSING_MANAGE_NICKNAMES);
      }
    }

    if (
      options.roles &&
      !botHasPermission(guildID, [Permissions.MANAGE_ROLES])
    ) {
      throw new Error(Errors.MISSING_MANAGE_ROLES);
    }

    if (options.mute) {
      // TODO: This should check if the member is in a voice channel
      if (
        !botHasPermission(guildID, [Permissions.MUTE_MEMBERS])
      ) {
        throw new Error(Errors.MISSING_MUTE_MEMBERS);
      }
    }

    if (
      options.deaf &&
      !botHasPermission(guildID, [Permissions.DEAFEN_MEMBERS])
    ) {
      throw new Error(Errors.MISSING_DEAFEN_MEMBERS);
    }

    // TODO: if channel id is provided check if the bot has CONNECT and MOVE in channel and current channel

    return RequestManager.patch(
      endpoints.GUILD_MEMBER(guildID, data.user.id),
      options,
    );
  },
  /** Checks if the member has this permission. If the member is an owner or has admin perms it will always be true. */
  hasPermissions: (permissions: Permission[]) => {
    return memberHasPermission(
      data.user.id,
      ownerID,
      roleData,
      data.roles,
      permissions,
    );
  },
});


      
| Name                                                         | Language         |
| ------------------------------------------------------------ | ----------       |
| [discljord](https://github.com/igjoshua/discljord)           | Clojure          |
| [aegis.cpp](https://github.com/zeroxs/aegis.cpp)             | C++              |
| [discordcr](https://github.com/discordcr/discordcr)          | Crystal          |
| [Discord.Net](https://github.com/RogueException/Discord.Net) | C#               |
| [DSharpPlus](https://github.com/DSharpPlus/DSharpPlus)       | C#               |
| [dscord](https://github.com/b1naryth1ef/dscord)              | D                |
| [DiscordGo](https://github.com/bwmarrin/discordgo)           | Go               |
| [DisGord](https://github.com/andersfylling/disgord)          | Go               |
| [catnip](https://github.com/mewna/catnip)                    | Java             |
| [Discord4J](https://discord4j.com/)                          | Java             |
| [Javacord](https://github.com/Javacord/Javacord)             | Java             |
| [JDA](https://github.com/DV8FromTheWorld/JDA)                | Java             |
| [discord.js](https://github.com/discordjs/discord.js)        | JavaScript       |
| [Eris](https://github.com/abalabahaha/eris)                  | JavaScript       |
| [Discord.jl](https://github.com/Xh4H/Discord.jl)             | Julia            |
| [Discordia](https://github.com/SinisterRectus/Discordia)     | Lua              |
| [discordnim](https://github.com/Krognol/discordnim)          | Nim              |
| [RestCord](https://www.restcord.com/)                        | PHP              |
| [discord.py](https://github.com/Rapptz/discord.py)           | Python           |
| [disco](https://github.com/b1naryth1ef/disco)                | Python           |
| [discordrb](https://github.com/discordrb/discordrb)          | Ruby             |
| [discord-rs](https://github.com/SpaceManiac/discord-rs)      | Rust             |
| [Serenity](https://github.com/serenity-rs/serenity)          | Rust             |
| [AckCord](https://github.com/Katrix/AckCord)                 | Scala            |
| [Sword](https://github.com/Azoy/Sword)                       | Swift            |
| [Discordeno](https://github.com/Skillz4Killz/Discordeno)     | Typescript(Deno) |<|MERGE_RESOLUTION|>--- conflicted
+++ resolved
@@ -61,13 +61,8 @@
     );
   },
   /** Remove a role from the member */
-<<<<<<< HEAD
   removeRole: (roleID: string, reason?: string) => {
-    // TODO: check if the bots highest role is above this role
-=======
-  remove_role: (roleID: string, reason?: string) => {
     const botsHighestRole = highestRole(guildID, botID);
->>>>>>> 6cab42a6
     if (
       botsHighestRole &&
       !higherRolePosition(guildID, botsHighestRole.id, roleID)
@@ -153,35 +148,4 @@
       permissions,
     );
   },
-});
-
-
-      
-| Name                                                         | Language         |
-| ------------------------------------------------------------ | ----------       |
-| [discljord](https://github.com/igjoshua/discljord)           | Clojure          |
-| [aegis.cpp](https://github.com/zeroxs/aegis.cpp)             | C++              |
-| [discordcr](https://github.com/discordcr/discordcr)          | Crystal          |
-| [Discord.Net](https://github.com/RogueException/Discord.Net) | C#               |
-| [DSharpPlus](https://github.com/DSharpPlus/DSharpPlus)       | C#               |
-| [dscord](https://github.com/b1naryth1ef/dscord)              | D                |
-| [DiscordGo](https://github.com/bwmarrin/discordgo)           | Go               |
-| [DisGord](https://github.com/andersfylling/disgord)          | Go               |
-| [catnip](https://github.com/mewna/catnip)                    | Java             |
-| [Discord4J](https://discord4j.com/)                          | Java             |
-| [Javacord](https://github.com/Javacord/Javacord)             | Java             |
-| [JDA](https://github.com/DV8FromTheWorld/JDA)                | Java             |
-| [discord.js](https://github.com/discordjs/discord.js)        | JavaScript       |
-| [Eris](https://github.com/abalabahaha/eris)                  | JavaScript       |
-| [Discord.jl](https://github.com/Xh4H/Discord.jl)             | Julia            |
-| [Discordia](https://github.com/SinisterRectus/Discordia)     | Lua              |
-| [discordnim](https://github.com/Krognol/discordnim)          | Nim              |
-| [RestCord](https://www.restcord.com/)                        | PHP              |
-| [discord.py](https://github.com/Rapptz/discord.py)           | Python           |
-| [disco](https://github.com/b1naryth1ef/disco)                | Python           |
-| [discordrb](https://github.com/discordrb/discordrb)          | Ruby             |
-| [discord-rs](https://github.com/SpaceManiac/discord-rs)      | Rust             |
-| [Serenity](https://github.com/serenity-rs/serenity)          | Rust             |
-| [AckCord](https://github.com/Katrix/AckCord)                 | Scala            |
-| [Sword](https://github.com/Azoy/Sword)                       | Swift            |
-| [Discordeno](https://github.com/Skillz4Killz/Discordeno)     | Typescript(Deno) |+});