import { assert, assertEquals, delay } from "../deps.ts";
import {
  botID,
  cache,
  Channel,
  createClient,
  createGuildChannel,
  createGuildRole,
  createServer,
  deleteChannel,
  deleteRole,
  deleteServer,
  editRole,
  getMessage,
  Guild,
  Intents,
  OverwriteType,
  Role,
  sendMessage,
} from "../mod.ts";
import {
  channelOverwriteHasPermission,
  editChannel,
} from "../src/handlers/channel.ts";
import { getChannel } from "../src/handlers/guild.ts";
import { Permissions } from "../src/types/permission.ts";

const token = Deno.env.get("DISCORD_TOKEN");
if (!token) throw "Token is not provided";

createClient({
  token,
  intents: [Intents.GUILD_MESSAGES, Intents.GUILDS],
});

// Default options for all test cases
const testOptions = {
  sanitizeOps: false,
  sanitizeResources: false,
};

Deno.test({
  name: "connect to the gateway",
  fn: async () => {
    // Delay the execution by 15 seconds (15000 ms)
    await delay(15000);

    // Check whether botID is nil or not
    assert(botID);
  },
  ...testOptions,
});

const data = {
  guildID: "",
  roleID: "",
  channelID: "",
};

Deno.test({
  name: "create a guild",
  async fn() {
    // Create a guild "Discordeno Test"
    const createdGuild = (await createServer({
      name: "Discordeno Test",
    })) as Guild;

    // Check whether createdGuild is nil or not
    assert(createdGuild);

    data.guildID = createdGuild.id;
  },
  ...testOptions,
});

// Role

Deno.test({
  name: "create a role in a guild",
  async fn() {
    // Create a role "Role 1" in the guild "Discordeno Test"
    const createdRole = await createGuildRole(data.guildID, {
      name: "Role 1",
    });

    // Check whether the created role is nil or not
    assert(createdRole);

    data.roleID = createdRole.id;
  },
  ...testOptions,
});

Deno.test({
  name: "edit a role in a guild",
  async fn() {
    // Edit a role "Role 1" in the guild "Discordeno Test"
    const editedRole = (await editRole(data.guildID, data.roleID, {
      name: "Edited Role",
      color: 4320244,
      hoist: false,
      mentionable: false,
    })) as Role;

    // Assertions
    assert(editedRole);
    assertEquals(editedRole.name, "Edited Role");
    assertEquals(editedRole.color, 4320244);
    assertEquals(editedRole.hoist, false);
    assertEquals(editedRole.mentionable, false);

    data.roleID = editedRole.id;
  },
  ...testOptions,
});

// Channel

Deno.test({
  name: "create a channel in a guild",
  async fn() {
    const guild = cache.guilds.get(data.guildID);
    if (!guild) throw "Guild not found";
    const createdChannel = await createGuildChannel(guild, "test");

    // Check whether the created channel is nil or not
    assert(createdChannel);

    data.channelID = createdChannel.id;
  },
  ...testOptions,
});

Deno.test({
  name: "get a channel in a guild",
  async fn() {
    const channel = await getChannel(data.channelID);

    assertEquals(channel.id, data.channelID);
  },
  ...testOptions,
});

Deno.test({
  name: "edit a channel in a guild",
  async fn() {
    const channel = await editChannel(data.channelID, {
      name: "edited channel",
      overwrites: [
        {
          id: data.roleID,
          type: OverwriteType.ROLE,
          allow: ["VIEW_CHANNEL", "SEND_MESSAGES"],
          deny: ["USE_EXTERNAL_EMOJIS"],
        },
      ],
    }) as Channel;
    const editedChannel = await getChannel(data.channelID);

    assert(channel);
    assertEquals(editedChannel.name, "edited channel");
  },
});

Deno.test({
  name: "channel overwrite has permission",
  async fn() {
    const channel = cache.channels.get(data.channelID);
    if (!channel) throw "Channel not found";
<<<<<<< HEAD
    assertArrayIncludes(channel.permissionOverwrites!, [
      {
        id: data.roleID,
        type: OverwriteType.ROLE,
        // The type for Channel#permission_overwrites is "RawOverwrite[] | undefined"
        // not "Overwrite[]"; therefore, permission strings cannot be used.
        // allow: ["VIEW_CHANNEL", "SEND_MESSAGES"],
        // deny: ["USE_EXTERNAL_EMOJIS"],
      },
    ]);

    // THIS TEST CASE SHOULD BE REFACTORED AND IMPROVED
    // CURRENTLY, IT USES Channel#permission_overwrites
    // but preferably, it should use the channelOverwriteHasPermission()
=======

    if (!channel.permission_overwrites) throw "Channel overwrites not found.";

    const hasPerm = channelOverwriteHasPermission(
      data.guildID,
      data.roleID,
      channel.permission_overwrites,
      [Permissions.VIEW_CHANNEL, Permissions.SEND_MESSAGES],
    );
    const missingPerm = channelOverwriteHasPermission(
      data.guildID,
      data.roleID,
      channel.permission_overwrites,
      [Permissions.USE_EXTERNAL_EMOJIS]
    )

    assertEquals(hasPerm, true);
    assertEquals(missingPerm, false);
>>>>>>> f3987803
  },
  ...testOptions,
});

// Message

let messageID: string;

Deno.test({
  name: "create a message in a guild",
  async fn() {
    const createdMessage = await sendMessage(data.channelID, "test");

    // Check whether the created message is nil or not
    assert(createdMessage);

    messageID = createdMessage.id;
  },
});

Deno.test({
  name: "get a message in a guild",
  async fn() {
    const message = await getMessage(data.channelID, messageID);

    assertEquals(messageID, message.id);
  },
});

// Clean up

Deno.test({
  name: "delete a role from the guild",
  async fn() {
    await deleteRole(data.guildID, data.roleID);
    data.roleID = "";
    assertEquals(data.roleID, "");
  },
});

Deno.test({
  name: "delete a channel in the guild",
  async fn() {
    await deleteChannel(data.guildID, data.channelID);
  },
  ...testOptions,
});

Deno.test({
  name: "delete a guild",
  async fn() {
    await deleteServer(data.guildID);
    data.guildID = "";
    assertEquals(data.guildID, "");
  },
  ...testOptions,
});

// This is meant to be the final test that forcefully crashes the bot
Deno.test({
  name: "exit the process forcefully after all the tests are done",
  async fn() {
    Deno.exit(1);
  },
  ...testOptions,
});<|MERGE_RESOLUTION|>--- conflicted
+++ resolved
@@ -167,41 +167,24 @@
   async fn() {
     const channel = cache.channels.get(data.channelID);
     if (!channel) throw "Channel not found";
-<<<<<<< HEAD
-    assertArrayIncludes(channel.permissionOverwrites!, [
-      {
-        id: data.roleID,
-        type: OverwriteType.ROLE,
-        // The type for Channel#permission_overwrites is "RawOverwrite[] | undefined"
-        // not "Overwrite[]"; therefore, permission strings cannot be used.
-        // allow: ["VIEW_CHANNEL", "SEND_MESSAGES"],
-        // deny: ["USE_EXTERNAL_EMOJIS"],
-      },
-    ]);
-
-    // THIS TEST CASE SHOULD BE REFACTORED AND IMPROVED
-    // CURRENTLY, IT USES Channel#permission_overwrites
-    // but preferably, it should use the channelOverwriteHasPermission()
-=======
-
-    if (!channel.permission_overwrites) throw "Channel overwrites not found.";
+
+    if (!channel.permissionOverwrites) throw "Channel overwrites not found.";
 
     const hasPerm = channelOverwriteHasPermission(
       data.guildID,
       data.roleID,
-      channel.permission_overwrites,
+      channel.permissionOverwrites,
       [Permissions.VIEW_CHANNEL, Permissions.SEND_MESSAGES],
     );
     const missingPerm = channelOverwriteHasPermission(
       data.guildID,
       data.roleID,
-      channel.permission_overwrites,
-      [Permissions.USE_EXTERNAL_EMOJIS]
-    )
+      channel.permissionOverwrites,
+      [Permissions.USE_EXTERNAL_EMOJIS],
+    );
 
     assertEquals(hasPerm, true);
     assertEquals(missingPerm, false);
->>>>>>> f3987803
   },
   ...testOptions,
 });
