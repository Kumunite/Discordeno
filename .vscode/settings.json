{
  "deno.enable": true,
  "editor.formatOnSave": true,
  "deno.import_intellisense_origins": {
    "https://deno.land": true
  },
<<<<<<< HEAD
  "editor.codeActionsOnSave": {
    "source.organizeImports": true
  }
=======
  "editor.defaultFormatter": "denoland.vscode-deno"
>>>>>>> b2e25ba8
}<|MERGE_RESOLUTION|>--- conflicted
+++ resolved
@@ -4,11 +4,8 @@
   "deno.import_intellisense_origins": {
     "https://deno.land": true
   },
-<<<<<<< HEAD
   "editor.codeActionsOnSave": {
     "source.organizeImports": true
-  }
-=======
+  },
   "editor.defaultFormatter": "denoland.vscode-deno"
->>>>>>> b2e25ba8
 }