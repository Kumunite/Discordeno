--- conflicted
+++ resolved
@@ -14,22 +14,16 @@
 } from "../types/discord.ts";
 import { GatewayOpcode } from "../types/discord.ts";
 import type { FetchMembersOptions } from "../types/guild.ts";
-import { Collection } from "../utils/collection.ts";
 import type { BotStatusRequest } from "../utils/utils.ts";
 import type { IdentifyPayload } from "./client.ts";
 import { botGatewayData, eventHandlers } from "./client.ts";
 import { handleDiscordPayload } from "./shardingManager.ts";
 
-<<<<<<< HEAD
-export const basicShards = new Collection<number, BasicShard>();
-const heartbeating = new Set<number>();
-=======
 const basicShards = new Map<number, BasicShard>();
 const heartbeating = new Map<number, boolean>();
 const utf8decoder = new TextDecoder();
 const RequestMembersQueue: RequestMemberQueuedRequest[] = [];
 let processQueue = false;
->>>>>>> f58683b5
 
 export interface BasicShard {
   id: number;
