import {
  connectWebSocket,
  delay,
  inflate,
  isWebSocketCloseEvent,
  isWebSocketPingEvent,
  isWebSocketPongEvent,
  WebSocket,
} from "../../deps.ts";
import type {
  DiscordBotGatewayData,
  DiscordHeartbeatPayload,
  ReadyPayload,
} from "../types/discord.ts";
import { GatewayOpcode } from "../types/discord.ts";
import type { FetchMembersOptions } from "../types/guild.ts";
import type { BotStatusRequest } from "../utils/utils.ts";
<<<<<<< HEAD
import { handleDiscordPayload } from "./shardingManager.ts";
import { GatewayOpcode } from "../types/discord.ts";
=======
import type { IdentifyPayload } from "./client.ts";
>>>>>>> b2e25ba8
import {
  botGatewayData,
  eventHandlers,
} from "./client.ts";
<<<<<<< HEAD
import { delay } from "../../deps.ts";
import { inflate } from "../../deps.ts";
import { Collection } from "../utils/collection.ts";
=======
import { handleDiscordPayload } from "./shardingManager.ts";
>>>>>>> b2e25ba8

export const basicShards = new Collection<number, BasicShard>();
const heartbeating = new Set<number>();

export interface BasicShard {
  id: number;
  socket: WebSocket;
  resumeInterval: number;
  sessionID: string;
  previousSequenceNumber: number | null;
  needToResume: boolean;
}

const RequestMembersQueue: RequestMemberQueuedRequest[] = [];
let processQueue = false;

interface RequestMemberQueuedRequest {
  guildID: string;
  shardID: number;
  nonce: string;
  options?: FetchMembersOptions;
}

export async function createBasicShard(
  data: DiscordBotGatewayData,
  identifyPayload: IdentifyPayload,
  resuming = false,
  shardID = 0,
) {
  const oldShard = basicShards.get(shardID);

  const basicShard: BasicShard = {
    id: shardID,
    socket: await connectWebSocket(`${data.url}?v=6&encoding=json`),
    resumeInterval: 0,
    sessionID: oldShard?.sessionID || "",
    previousSequenceNumber: oldShard?.previousSequenceNumber || 0,
    needToResume: false,
  };

  basicShards.set(basicShard.id, basicShard);

  if (!resuming) {
    // Intial identify with the gateway
    await identify(basicShard, identifyPayload);
  } else {
    await resume(basicShard, identifyPayload);
  }

  for await (let message of basicShard.socket) {
    if (isWebSocketCloseEvent(message)) {
      eventHandlers.debug?.(
        { type: "websocketClose", data: { shardID: basicShard.id, message } },
      );

      // These error codes should just crash the projects
      if ([4004, 4005, 4012, 4013, 4014].includes(message.code)) {
        console.error(`Close :( ${JSON.stringify(message)}`);
        eventHandlers.debug?.(
          {
            type: "websocketErrored",
            data: { shardID: basicShard.id, message },
          },
        );

        throw new Error(
          "Shard.ts: Error occurred that is not resumeable or able to be reconnected.",
        );
      }
      // These error codes can not be resumed but need to reconnect from start
      if ([4003, 4007, 4008, 4009].includes(message.code)) {
        eventHandlers.debug?.(
          {
            type: "websocketReconnecting",
            data: { shardID: basicShard.id, message },
          },
        );
        createBasicShard(botGatewayData, identifyPayload, false, shardID);
      } else {
        basicShard.needToResume = true;
        resumeConnection(botGatewayData, identifyPayload, basicShard.id);
      }
      continue;
    } else if (isWebSocketPingEvent(message) || isWebSocketPongEvent(message)) {
      continue;
    }

    if (message instanceof Uint8Array) {
      message = new TextDecoder().decode(inflate(message as Uint8Array));
    }

    if (typeof message === "string") {
      const data = JSON.parse(message);
      if (!data.t) eventHandlers.rawGateway?.(data);
      switch (data.op) {
        case GatewayOpcode.Hello:
          if (!heartbeating.has(basicShard.id)) {
            heartbeat(
              basicShard,
              (data.d as DiscordHeartbeatPayload).heartbeat_interval,
            );
          }
          break;
        case GatewayOpcode.Reconnect:
          eventHandlers.debug?.(
            { type: "reconnect", data: { shardID: basicShard.id } },
          );
          basicShard.needToResume = true;
          resumeConnection(botGatewayData, identifyPayload, basicShard.id);
          break;
        case GatewayOpcode.InvalidSession:
          eventHandlers.debug?.(
            { type: "invalidSession", data: { shardID: basicShard.id, data } },
          );
          // When d is false we need to reidentify
          if (!data.d) {
            createBasicShard(botGatewayData, identifyPayload, false, shardID);
            break;
          }
          basicShard.needToResume = true;
          resumeConnection(botGatewayData, identifyPayload, basicShard.id);
          break;
        default:
          if (data.t === "RESUMED") {
            eventHandlers.debug?.(
              { type: "resumed", data: { shardID: basicShard.id } },
            );

            basicShard.needToResume = false;
            break;
          }
          // Important for RESUME
          if (data.t === "READY") {
            basicShard.sessionID = (data.d as ReadyPayload).session_id;
          }

          // Update the sequence number if it is present
          if (data.s) basicShard.previousSequenceNumber = data.s;

          handleDiscordPayload(data, basicShard.id);
          break;
      }
    }
  }
}

function identify(shard: BasicShard, payload: IdentifyPayload) {
  eventHandlers.debug?.(
    {
      type: "identifying",
      data: {
        shardID: shard.id,
      },
    },
  );

  return shard.socket.send(
    JSON.stringify(
      {
        op: GatewayOpcode.Identify,
        d: { ...payload, shard: [shard.id, payload.shard[1]] },
      },
    ),
  );
}

function resume(shard: BasicShard, payload: IdentifyPayload) {
  return shard.socket.send(JSON.stringify({
    op: GatewayOpcode.Resume,
    d: {
      token: payload.token,
      session_id: shard.sessionID,
      seq: shard.previousSequenceNumber,
    },
  }));
}

// TODO: If a client does not receive a heartbeat ack between its attempts at sending heartbeats, it should immediately terminate the connection with a non-1000 close code, reconnect, and attempt to resume.
async function heartbeat(
  shard: BasicShard,
  interval: number,
) {
  if (shard.socket.isClosed) {
    heartbeating.delete(shard.id);
    return;
  }

  if (!heartbeating.has(shard.id)) heartbeating.add(shard.id);

  shard.socket.send(
    JSON.stringify(
      { op: GatewayOpcode.Heartbeat, d: shard.previousSequenceNumber },
    ),
  );
  eventHandlers.debug?.(
    {
      type: "heartbeat",
      data: {
        interval,
        previousSequenceNumber: shard.previousSequenceNumber,
        shardID: shard.id,
      },
    },
  );
  await delay(interval);
  heartbeat(shard, interval);
}

async function resumeConnection(
  botGatewayData: DiscordBotGatewayData,
  payload: IdentifyPayload,
  shardID: number,
) {
  const shard = basicShards.get(shardID);
  if (!shard) {
    eventHandlers.debug?.(
      { type: "missingShard", data: { shardID: shardID } },
    );
    return;
  }

  if (!shard.needToResume) return;

  eventHandlers.debug?.({ type: "resuming", data: { shardID: shard.id } });
  // Run it once
  createBasicShard(botGatewayData, payload, true, shard.id);
  // Then retry every 15 seconds
  await delay(1000 * 15);
  if (shard.needToResume) resumeConnection(botGatewayData, payload, shardID);
}

export function requestGuildMembers(
  guildID: string,
  shardID: number,
  nonce: string,
  options?: FetchMembersOptions,
  queuedRequest = false,
) {
  const shard = basicShards.get(shardID);

  // This request was not from this queue so we add it to queue first
  if (!queuedRequest) {
    RequestMembersQueue.push({
      guildID,
      shardID,
      nonce,
      options,
    });

    if (!processQueue) {
      processQueue = true;
      processGatewayQueue();
    }
    return;
  }

  // If its closed add back to queue to redo on resume
  if (shard?.socket.isClosed) {
    requestGuildMembers(guildID, shardID, nonce, options);
    return;
  }

  shard?.socket.send(JSON.stringify({
    op: GatewayOpcode.RequestGuildMembers,
    d: {
      guild_id: guildID,
      query: options?.query || "",
      limit: options?.limit || 0,
      presences: options?.presences || false,
      user_ids: options?.userIDs,
      nonce,
    },
  }));
}

async function processGatewayQueue() {
  if (!RequestMembersQueue.length) {
    processQueue = false;
    return;
  }

  basicShards.forEach((shard) => {
    const index = RequestMembersQueue.findIndex((q) => q.shardID === shard.id);
    // 2 events per second is the rate limit.
    const request = RequestMembersQueue[index];
    if (request) {
      eventHandlers.debug?.(
        {
          type: "requestMembersProcessing",
          data: {
            remaining: RequestMembersQueue.length,
            request,
          },
        },
      );
      requestGuildMembers(
        request.guildID,
        request.shardID,
        request.nonce,
        request.options,
        true,
      );
      // Remove item from queue
      RequestMembersQueue.splice(index, 1);

      const secondIndex = RequestMembersQueue.findIndex((q) =>
        q.shardID === shard.id
      );
      const secondRequest = RequestMembersQueue[secondIndex];
      if (secondRequest) {
        eventHandlers.debug?.(
          {
            type: "requestMembersProcessing",
            data: {
              remaining: RequestMembersQueue.length,
              request,
            },
          },
        );
        requestGuildMembers(
          secondRequest.guildID,
          secondRequest.shardID,
          secondRequest.nonce,
          secondRequest.options,
          true,
        );
        // Remove item from queue
        RequestMembersQueue.splice(secondIndex, 1);
      }
    }
  });

  await delay(1500);

  processGatewayQueue();
}

export function botGatewayStatusRequest(payload: BotStatusRequest) {
  basicShards.forEach((shard) => {
    shard.socket.send(JSON.stringify({
      op: GatewayOpcode.StatusUpdate,
      d: {
        since: null,
        game: payload.game.name
          ? {
            name: payload.game.name,
            type: payload.game.type,
          }
          : null,
        status: payload.status,
        afk: false,
      },
    }));
  });
}<|MERGE_RESOLUTION|>--- conflicted
+++ resolved
@@ -14,24 +14,14 @@
 } from "../types/discord.ts";
 import { GatewayOpcode } from "../types/discord.ts";
 import type { FetchMembersOptions } from "../types/guild.ts";
+import { Collection } from "../utils/collection.ts";
 import type { BotStatusRequest } from "../utils/utils.ts";
-<<<<<<< HEAD
-import { handleDiscordPayload } from "./shardingManager.ts";
-import { GatewayOpcode } from "../types/discord.ts";
-=======
 import type { IdentifyPayload } from "./client.ts";
->>>>>>> b2e25ba8
 import {
   botGatewayData,
   eventHandlers,
 } from "./client.ts";
-<<<<<<< HEAD
-import { delay } from "../../deps.ts";
-import { inflate } from "../../deps.ts";
-import { Collection } from "../utils/collection.ts";
-=======
 import { handleDiscordPayload } from "./shardingManager.ts";
->>>>>>> b2e25ba8
 
 export const basicShards = new Collection<number, BasicShard>();
 const heartbeating = new Set<number>();
