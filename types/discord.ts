export interface DiscordPayload {
  /** OP code for the payload */
  op: number
  /** The real event data. Any JSON value basically. */
  d: unknown
  /** The sequence number, used for resuming sessions and heartbeats. ONLY for OPCode 0 */
  s?: number
  /** The event name for this payload. ONLY for OPCode 0 */
  t?: string
}

<<<<<<< HEAD
export interface DiscordBotGatewayData {
	/** The WSS URL that can be used for connecting to the gateway. */
	url: string
	/** The recommended number of shards to use when connecting. */
	shards: number
	/** Info on the current start limit. */
	session_start_limit: {
		/** The total number of session starts the current user is allowed. */
		total: number
		/** The remaining number of session starts the current user is allowed. */
		remaining: number
		/** Milliseconds left until limit is reset. */
		reset_after: number
	}
=======
export interface DiscordBotGateway {
  /** The WSS URL that can be used for connecting to the gateway. */
  url: string
  /** The recommended number of shards to use when connecting. */
  shards: number
  /** Info on the current start limit. */
  session_start_limit: {
    /** The total number of session starts the current user is allowed. */
    total: number
    /** The remaining number of session starts the current user is allowed. */
    remaining: number
    /** Milliseconds left until limit is reset. */
    reset_after: number
  }
>>>>>>> 0172bc1b
}

export interface DiscordHeartbeatPayload {
  heartbeat_interval: number
}

export enum GatewayOpcode {
<<<<<<< HEAD
	Dispatch = 0,
	Heartbeat,
	Identify,
	StatusUpdate,
	VoiceStateUpdate,
	Resume = 6,
	Reconnect,
	RequestGuildMembers,
	InvalidSession,
	Hello,
	HeartbeatACK
=======
  Dispatch = 0,
  Heartbeat,
  Identify,
  StatusUpdate,
  VoiceStateUpdate,
  Resume,
  Reconnect,
  RequestGuildMembers,
  InvalidSession,
  Hello,
  HeartbeatACK
>>>>>>> 0172bc1b
}

export enum GatewayCloseEventCode {
  UnknownError = 4000,
  UnknownOpcode,
  DecodeError,
  NotAuthenticated,
  AuthenticationFailed,
  AlreadyAuthenticated,
  InvalidSeq = 4007,
  RateLimited,
  SessionTimeout,
  InvalidShard,
  ShardingRequired
}

export enum VoiceOpcode {
  Identify,
  SelectProtocol,
  Ready,
  Heartbeat,
  SessionDescription,
  Speaking,
  HeartbeatACK,
  Resume,
  Hello,
  Resumed,
  ClientDisconnect = 13
}

export enum VoiceCloseEventCode {
  UnknownOpcode = 4001,
  NotAuthenticated = 4003,
  AuthenticationFailed,
  AlreadyAuthenticated,
  SessionNoLongerValid,
  SessionTimeout = 4009,
  ServerNotFound = 4011,
  UnknownProtocol,
  Disconnected = 4014,
  VoiceServerCrashed,
  UnknownEncryptionMode
}

export enum HttpResponseCode {
  Ok = 200,
  Created,
  NoContent = 204,
  NotModified = 304,
  BadRequest = 400,
  Unauthorized = 401,
  Forbidden = 403,
  NotFound,
  MethodNotAllowed,
  TooManyRequests = 429,
  GatewayUnavailable = 502
  // ServerError left untyped because it's 5xx.
}

export enum JSONErrorCode {
<<<<<<< HEAD
	UnknownAccount = 10001,
	UnknownApplication,
	UnknownChannel,
	UnknownGuild,
	UnknownIntegration,
	UnknownInvite,
	UnknownMember,
	UnknownMessge,
	UnknownOverwrite,
	UnknownProvider,
	UnknownRole,
	UnknownToken = 10012,
	UnknownUser,
	UnknownEmoji,
	UnknownWebhook,
	BotsCannotUse = 20001,
	OnlyBotsCanUse,
	MaxGuildsReached = 30001,
	MaxFriendsReached,
	MaxPinsReached,
	MaxGuildRolesReached = 30005,
	MaxReactionsReached = 30010,
	MaxGuildChannelsReached = 30013,
	MaxInvitesReached = 30016,
	Unathorized = 40001,
	UserIsBannedFromGuild = 40007,
	MissingAccess = 50001,
	InvalidAccountType = 50002,
	CannotExecuteOnDMChannel,
	WidgetDisabled,
	CannotEditMessageByAnotherUser,
	CannotSendEmptyMessage,
	CannotSendMessageToUser,
	CannotSendMessageInVoiceChannel,
	ChannelVerificationTooHigh,
	OAuth2ApplicationNoBot,
	OAuth2ApplicationLimitReached,
	InvalidOAuthState,
	MissingPermissions,
	InvalidAuthenticationToken,
	NoteIsTooLong,
	TooFewOrTooManyMessagesToDelete,
	MessageCanOnlyBePinnedInParentChannel = 50019,
	InviteCodeTakenOrInvalid,
	CannotExecuteOnSystemMessage,
	InvalidOAuth2AccessToken,
	MessageProvidedTooOldToBulkDelet = 50034,
	InvalidFormBody,
	InviteAcceptedToGuildApplicationBotNotIn,
	InvalidAPIVersion = 50041,
	ReactionBlocked = 90001,
	ResourceOverloaded = 130000
}

export interface Properties {
	$os: string;
	$browser: string;
	$device: string;
}

export interface Timestamps {
	start?: number;
	end?: number;
}

export interface Emoji {
	name: string;
	id?: string;
	animated?: boolean;
}

export enum StatusType {
	Online = 'online',
	DoNotDisturb = 'dnd',
	Idle = 'idle',
	Invisible = 'invisible',
	Offline = 'offline'
}

export interface Status {
	afk: boolean;
	status: StatusType;
=======
  UnknownAccount = 10001,
  UnknownApplication,
  UnknownChannel,
  UnknownGuild,
  UnknownIntegration,
  UnknownInvite,
  UnknownMember,
  UnknownMessge,
  UnknownOverwrite,
  UnknownProvider,
  UnknownRole,
  UnknownToken = 10012,
  UnknownUser,
  UnknownEmoji,
  UnknownWebhook,
  BotsCannotUse = 20001,
  OnlyBotsCanUse,
  MaxGuildsReached = 30001,
  MaxFriendsReached,
  MaxPinsReached,
  MaxGuildRolesReached = 30005,
  MaxReactionsReached = 30010,
  MaxGuildChannelsReached = 30013,
  MaxInvitesReached = 30016,
  Unathorized = 40001,
  UserIsBannedFromGuild = 40007,
  MissingAccess = 50001,
  InvalidAccountType = 50002,
  CannotExecuteOnDMChannel,
  WidgetDisabled,
  CannotEditMessageByAnotherUser,
  CannotSendEmptyMessage,
  CannotSendMessageToUser,
  CannotSendMessageInVoiceChannel,
  ChannelVerificationTooHigh,
  OAuth2ApplicationNoBot,
  OAuth2ApplicationLimitReached,
  InvalidOAuthState,
  MissingPermissions,
  InvalidAuthenticationToken,
  NoteIsTooLong,
  TooFewOrTooManyMessagesToDelete,
  MessageCanOnlyBePinnedInParentChannel = 50019,
  InviteCodeTakenOrInvalid,
  CannotExecuteOnSystemMessage,
  InvalidOAuth2AccessToken,
  MessageProvidedTooOldToBulkDelet = 50034,
  InvalidFormBody,
  InviteAcceptedToGuildApplicationBotNotIn,
  InvalidAPIVersion = 50041,
  ReactionBlocked = 90001,
  ResourceOverloaded = 130000
>>>>>>> 0172bc1b
}<|MERGE_RESOLUTION|>--- conflicted
+++ resolved
@@ -9,7 +9,6 @@
   t?: string
 }
 
-<<<<<<< HEAD
 export interface DiscordBotGatewayData {
 	/** The WSS URL that can be used for connecting to the gateway. */
 	url: string
@@ -24,22 +23,6 @@
 		/** Milliseconds left until limit is reset. */
 		reset_after: number
 	}
-=======
-export interface DiscordBotGateway {
-  /** The WSS URL that can be used for connecting to the gateway. */
-  url: string
-  /** The recommended number of shards to use when connecting. */
-  shards: number
-  /** Info on the current start limit. */
-  session_start_limit: {
-    /** The total number of session starts the current user is allowed. */
-    total: number
-    /** The remaining number of session starts the current user is allowed. */
-    remaining: number
-    /** Milliseconds left until limit is reset. */
-    reset_after: number
-  }
->>>>>>> 0172bc1b
 }
 
 export interface DiscordHeartbeatPayload {
@@ -47,7 +30,6 @@
 }
 
 export enum GatewayOpcode {
-<<<<<<< HEAD
 	Dispatch = 0,
 	Heartbeat,
 	Identify,
@@ -59,19 +41,6 @@
 	InvalidSession,
 	Hello,
 	HeartbeatACK
-=======
-  Dispatch = 0,
-  Heartbeat,
-  Identify,
-  StatusUpdate,
-  VoiceStateUpdate,
-  Resume,
-  Reconnect,
-  RequestGuildMembers,
-  InvalidSession,
-  Hello,
-  HeartbeatACK
->>>>>>> 0172bc1b
 }
 
 export enum GatewayCloseEventCode {
@@ -132,90 +101,6 @@
 }
 
 export enum JSONErrorCode {
-<<<<<<< HEAD
-	UnknownAccount = 10001,
-	UnknownApplication,
-	UnknownChannel,
-	UnknownGuild,
-	UnknownIntegration,
-	UnknownInvite,
-	UnknownMember,
-	UnknownMessge,
-	UnknownOverwrite,
-	UnknownProvider,
-	UnknownRole,
-	UnknownToken = 10012,
-	UnknownUser,
-	UnknownEmoji,
-	UnknownWebhook,
-	BotsCannotUse = 20001,
-	OnlyBotsCanUse,
-	MaxGuildsReached = 30001,
-	MaxFriendsReached,
-	MaxPinsReached,
-	MaxGuildRolesReached = 30005,
-	MaxReactionsReached = 30010,
-	MaxGuildChannelsReached = 30013,
-	MaxInvitesReached = 30016,
-	Unathorized = 40001,
-	UserIsBannedFromGuild = 40007,
-	MissingAccess = 50001,
-	InvalidAccountType = 50002,
-	CannotExecuteOnDMChannel,
-	WidgetDisabled,
-	CannotEditMessageByAnotherUser,
-	CannotSendEmptyMessage,
-	CannotSendMessageToUser,
-	CannotSendMessageInVoiceChannel,
-	ChannelVerificationTooHigh,
-	OAuth2ApplicationNoBot,
-	OAuth2ApplicationLimitReached,
-	InvalidOAuthState,
-	MissingPermissions,
-	InvalidAuthenticationToken,
-	NoteIsTooLong,
-	TooFewOrTooManyMessagesToDelete,
-	MessageCanOnlyBePinnedInParentChannel = 50019,
-	InviteCodeTakenOrInvalid,
-	CannotExecuteOnSystemMessage,
-	InvalidOAuth2AccessToken,
-	MessageProvidedTooOldToBulkDelet = 50034,
-	InvalidFormBody,
-	InviteAcceptedToGuildApplicationBotNotIn,
-	InvalidAPIVersion = 50041,
-	ReactionBlocked = 90001,
-	ResourceOverloaded = 130000
-}
-
-export interface Properties {
-	$os: string;
-	$browser: string;
-	$device: string;
-}
-
-export interface Timestamps {
-	start?: number;
-	end?: number;
-}
-
-export interface Emoji {
-	name: string;
-	id?: string;
-	animated?: boolean;
-}
-
-export enum StatusType {
-	Online = 'online',
-	DoNotDisturb = 'dnd',
-	Idle = 'idle',
-	Invisible = 'invisible',
-	Offline = 'offline'
-}
-
-export interface Status {
-	afk: boolean;
-	status: StatusType;
-=======
   UnknownAccount = 10001,
   UnknownApplication,
   UnknownChannel,
@@ -268,5 +153,34 @@
   InvalidAPIVersion = 50041,
   ReactionBlocked = 90001,
   ResourceOverloaded = 130000
->>>>>>> 0172bc1b
+}
+
+export interface Properties {
+	$os: string;
+	$browser: string;
+	$device: string;
+}
+
+export interface Timestamps {
+	start?: number;
+	end?: number;
+}
+
+export interface Emoji {
+	name: string;
+	id?: string;
+	animated?: boolean;
+}
+
+export enum StatusType {
+	Online = 'online',
+	DoNotDisturb = 'dnd',
+	Idle = 'idle',
+	Invisible = 'invisible',
+	Offline = 'offline'
+}
+
+export interface Status {
+	afk: boolean;
+	status: StatusType;
 }